/*
 * Copyright 2015 University of Basel, Graphics and Vision Research Group
 *
 * Licensed under the Apache License, Version 2.0 (the "License");
 * you may not use this file except in compliance with the License.
 * You may obtain a copy of the License at
 *
 *     http://www.apache.org/licenses/LICENSE-2.0
 *
 * Unless required by applicable law or agreed to in writing, software
 * distributed under the License is distributed on an "AS IS" BASIS,
 * WITHOUT WARRANTIES OR CONDITIONS OF ANY KIND, either express or implied.
 * See the License for the specific language governing permissions and
 * limitations under the License.
 */
package scalismo.common

import scalismo.geometry.{ Dim, Vector }
import scala.reflect.ClassTag
<<<<<<< HEAD
=======
import spire.math.Numeric
import scalismo.geometry.NDSpace
import scalismo.geometry.Point
import scalismo.common.DiscreteDomain._
>>>>>>> b750753e

/**
 * Defines a discrete set of values, where each associated to a point of the domain.
 */
trait DiscreteField[D <: Dim, A] extends PartialFunction[Int, A] { self =>

  def domain: DiscreteDomain[D]

  def values: Iterator[A]
  def pointsWithValues = domain.points zip values
  def pointsWithIds = domain.points.zipWithIndex

  def foreach(f: A => Unit): Unit = values.foreach(f)
  /**
   * Returns a continuous field, where the value at each point is that of the closest point in the discrete set
   * *
   */
  def interpolateNearestNeighbor(): Field[D, A]
  // TODO conceptually, we should have a map here too, but it becomes tricky to
  // do since the overloaded functions will all require their own version of map
  // Maybe a trick with CanBuildFrom and Builder, similar to the scala collectiosn would be required.
}

/**
 *
 */
<<<<<<< HEAD
class DiscreteScalarField[D <: Dim, A: Scalar: ClassTag](val domain: DiscreteDomain[D], private[scalismo] val data: ScalarArray[A]) extends DiscreteField[D, A] {
=======
class DiscreteScalarField[D <: Dim: NDSpace: CanBound, A: Numeric: ClassTag](val domain: DiscreteDomain[D], private[scalismo] val data: Array[A]) extends DiscreteField[D, A] {
>>>>>>> b750753e

  /** map the function f over the values, but ensures that the result is scalar valued as well */
  def map[B: Scalar: ClassTag](f: A => B): DiscreteScalarField[D, B] = {
    new DiscreteScalarField(domain, data.map(f))
  }

  override def values = data.iterator
  override def apply(ptId: Int) = data(ptId)
  override def isDefinedAt(ptId: Int) = data.isDefinedAt(ptId)

  override def equals(other: Any): Boolean =
    other match {

      case that: DiscreteScalarField[D, A] =>
        (that canEqual this) &&
          domain == that.domain &&
          data == that.data

      case _ => false
    }

  def canEqual(other: Any): Boolean =
    other.isInstanceOf[DiscreteField[D, A]]

  def interpolateNearestNeighbor(): ScalarField[D, A] = {
    val indexedDomain = SpatiallyIndexedDiscreteDomain(domain.points.toIndexedSeq, domain.numberOfPoints)
    ScalarField(domain.boundingBox, (p: Point[D]) => apply(indexedDomain.findClosestPoint(p)._2))
  }
  override lazy val hashCode: Int = data.hashCode() + domain.hashCode()

}

/**
 *
 */
class DiscreteVectorField[D <: Dim: NDSpace: CanBound, DO <: Dim] private (val domain: DiscreteDomain[D], private[scalismo] val data: IndexedSeq[Vector[DO]]) extends DiscreteField[D, Vector[DO]] {

  override def values = data.iterator
  override def apply(ptId: Int) = data(ptId)
  override def isDefinedAt(ptId: Int) = data.isDefinedAt(ptId)

  def interpolateNearestNeighbor(): VectorField[D, DO] = {
    val indexedDomain = SpatiallyIndexedDiscreteDomain(domain.points.toIndexedSeq, domain.numberOfPoints)
    VectorField(domain.boundingBox, (p: Point[D]) => apply(indexedDomain.findClosestPoint(p)._2))
  }

  /** map the function f over the values, but ensures that the result is scalar valued as well */
  def map(f: Vector[DO] => Vector[DO]): DiscreteVectorField[D, DO] = new DiscreteVectorField(domain, data.map(f))

}

object DiscreteVectorField {

  def apply[D <: Dim: NDSpace: CanBound, DO <: Dim](domain: DiscreteDomain[D], data: IndexedSeq[Vector[DO]]) = {
    new DiscreteVectorField(domain, data)
  }
}<|MERGE_RESOLUTION|>--- conflicted
+++ resolved
@@ -17,13 +17,9 @@
 
 import scalismo.geometry.{ Dim, Vector }
 import scala.reflect.ClassTag
-<<<<<<< HEAD
-=======
-import spire.math.Numeric
 import scalismo.geometry.NDSpace
 import scalismo.geometry.Point
 import scalismo.common.DiscreteDomain._
->>>>>>> b750753e
 
 /**
  * Defines a discrete set of values, where each associated to a point of the domain.
@@ -50,11 +46,8 @@
 /**
  *
  */
-<<<<<<< HEAD
-class DiscreteScalarField[D <: Dim, A: Scalar: ClassTag](val domain: DiscreteDomain[D], private[scalismo] val data: ScalarArray[A]) extends DiscreteField[D, A] {
-=======
-class DiscreteScalarField[D <: Dim: NDSpace: CanBound, A: Numeric: ClassTag](val domain: DiscreteDomain[D], private[scalismo] val data: Array[A]) extends DiscreteField[D, A] {
->>>>>>> b750753e
+
+class DiscreteScalarField[D <: Dim: NDSpace: CanBound, A: Scalar: ClassTag](val domain: DiscreteDomain[D], private[scalismo] val data: ScalarArray[A]) extends DiscreteField[D, A] {
 
   /** map the function f over the values, but ensures that the result is scalar valued as well */
   def map[B: Scalar: ClassTag](f: A => B): DiscreteScalarField[D, B] = {
