--- conflicted
+++ resolved
@@ -9,11 +9,7 @@
 
 object LandmarkRegistration {
 
-<<<<<<< HEAD
-  def rigid2DLandmarkRegistration(landmarks: IndexedSeq[(Point2D, Point2D)], center: Point2D = (0., 0.)): (Transformation[CoordVector2D], ParameterVector) = {
-=======
-  def rigid2DLandmarkRegistration(landmarks: IndexedSeq[(Point2D, Point2D)], center: Point2D = CoordVector2D(0f, 0f)): (Transformation[CoordVector2D], ParameterVector) = {
->>>>>>> df7f97e0
+  def rigid2DLandmarkRegistration(landmarks: IndexedSeq[(Point2D, Point2D)], center: Point2D = CoordVector2D(0., 0.)): (Transformation[CoordVector2D], ParameterVector) = {
     val (t, rotMat) = computeRigidNDTransformParams(landmarks, center)
     // assert(center.size == 2)
     assert(t.size == 2)
