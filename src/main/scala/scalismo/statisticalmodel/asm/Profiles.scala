--- conflicted
+++ resolved
@@ -22,27 +22,9 @@
 
 import scala.collection.immutable
 
-<<<<<<< HEAD
-case class Profile(pointId: Int, distribution: MultivariateNormalDistribution)
-
-case class Profiles(domain: UnstructuredPointsDomain[_3D], data: immutable.IndexedSeq[Profile])
-    extends DiscreteField[_3D, Profile] {
-  require(domain.numberOfPoints == data.size)
-
-  override def apply(i: Int) = data(i)
-
-  override def isDefinedAt(i: Int) = data.isDefinedAt(i)
-
-  override def values = data.iterator
-
-  override def interpolateNearestNeighbor(): Field[_3D, Profile] = {
-    Field(domain.boundingBox, (p: Point[_3D]) => apply(domain.findClosestPoint(p)._2))
-  }
-=======
 final case class ProfileId(id: Int) extends AnyVal
 
 case class Profile(pointId: PointId, distribution: MultivariateNormalDistribution)
->>>>>>> 0b1d4e64
 
 case class Profiles(private[scalismo] val data: immutable.IndexedSeq[Profile]) {
   def apply(profileId: ProfileId): Profile = data(profileId.id)
