/*
 * Copyright 2015 University of Basel, Graphics and Vision Research Group
 *
 * Licensed under the Apache License, Version 2.0 (the "License");
 * you may not use this file except in compliance with the License.
 * You may obtain a copy of the License at
 *
 *     http://www.apache.org/licenses/LICENSE-2.0
 *
 * Unless required by applicable law or agreed to in writing, software
 * distributed under the License is distributed on an "AS IS" BASIS,
 * WITHOUT WARRANTIES OR CONDITIONS OF ANY KIND, either express or implied.
 * See the License for the specific language governing permissions and
 * limitations under the License.
 */
package scalismo.statisticalmodel.asm

import breeze.linalg.DenseVector
import ncsa.hdf.`object`.Group
import scalismo.common.PointId
import scalismo.geometry.{ Point, Vector, _3D }
import scalismo.io.HDF5File
import scalismo.mesh.TriangleMesh
import scalismo.statisticalmodel.asm.PreprocessedImage.{ Gradient, Intensity }

import scala.collection.immutable
import scala.util.{ Failure, Try }

<<<<<<< HEAD
trait FeatureExtractor extends Function4[PreprocessedImage, Point[_3D], TriangleMesh, Int, Option[DenseVector[Float]]] with HasIOMetadata {
=======
trait FeatureExtractor extends Function4[PreprocessedImage, Point[_3D], TriangleMesh, PointId, Option[DenseVector[Float]]] with HasIOMetadata {
>>>>>>> 0b1d4e64

  /**
   * Actually extracts features from an image.
   * The image and featurePoint arguments are arguably necessary for all feature extractor implementations. The additional two parameters (mesh and point id)
   * are passed in because the feature extractor might need that information. For instance, the NormalDirectionFeatureExtractor needs that information to
   * determine the "spatial orientation" of the line on which the image points to be examined have to lie.
   *
   * @param image the image to extract features in
   * @param featurePoint the point in space to extract features at
   * @param mesh a mesh instance in correspondence with the image
   * @param profilePointId a point id on the mesh, corresponding to a profiled point id.
   * @return
   */
<<<<<<< HEAD
  def apply(image: PreprocessedImage, featurePoint: Point[_3D], mesh: TriangleMesh, profilePointId: Int): Option[DenseVector[Float]]
=======
  def apply(image: PreprocessedImage, featurePoint: Point[_3D], mesh: TriangleMesh, profilePointId: PointId): Option[DenseVector[Float]]
>>>>>>> 0b1d4e64

  /**
   * Return the points at which feature components are extracted for a given mesh and point.
   * This is mainly intended for visualization, and only really makes sense if there exists a one-to-one corresponence
   * between such points and the actual feature components returned by the <code>apply()</code>.
   *
   * In other words: if a particular implementation uses a method for determining features where there is no correspondence
   * between the feature components and particular points, the method should return [[None]]. Otherwise, it should return
   * Some(IndexedSeq(...)), where the length of the sequence matches the length of the feature vector.
   *
   * For the difference between profilePointId and featurePoint, see the documentation of the apply method.
   * @param mesh the mesh to determine the feature points for
   * @param profilePointId the profile point id to determine the feature points for
   * @param featurePoint the actual point in space where the features are to be extracted
   * @return a sequence of points, or [[None]] if there is no sensible correspondence between feature and points, as outlined above.
   */
<<<<<<< HEAD
  def featurePoints(mesh: TriangleMesh, profilePointId: Int, featurePoint: Point[_3D]): Option[immutable.IndexedSeq[Point[_3D]]]
=======
  def featurePoints(mesh: TriangleMesh, profilePointId: PointId, featurePoint: Point[_3D]): Option[immutable.IndexedSeq[Point[_3D]]]
>>>>>>> 0b1d4e64
}

trait FeatureExtractorIOHandler extends IOHandler[FeatureExtractor]

object FeatureExtractorIOHandlers extends IOHandlers[FeatureExtractor, FeatureExtractorIOHandler] {
  register(NormalDirectionFeatureExtractorIOHandler)
}

object NormalDirectionFeatureExtractor {
  val IOIdentifier = "builtin::NormalDirection"
  val IOMetadata_1_0 = IOMetadata(IOIdentifier, 1, 0)
  val IOMetadata_Default = IOMetadata_1_0
}

case class NormalDirectionFeatureExtractor(numberOfPoints: Int, spacing: Float, override val ioMetadata: IOMetadata = NormalDirectionFeatureExtractor.IOMetadata_Default) extends FeatureExtractor {
<<<<<<< HEAD
  override def apply(image: PreprocessedImage, point: Point[_3D], mesh: TriangleMesh, profilePointId: Int): Option[DenseVector[Float]] = {
=======
  override def apply(image: PreprocessedImage, point: Point[_3D], mesh: TriangleMesh, profilePointId: PointId): Option[DenseVector[Float]] = {
>>>>>>> 0b1d4e64
    val normal: Vector[_3D] = mesh.normalAtPoint(mesh.point(profilePointId))
    val unitNormal = normal * (1.0 / normal.norm)

    val sampledPoints = featurePoints(mesh, profilePointId, point).get //.get is safe: we know that the method always returns Some(...)

    val samples = for (samplePt <- sampledPoints) yield {
      if (image.isDefinedAt(samplePt)) {
        image.valueType match {
          case Intensity => image(samplePt)(0)
          case Gradient =>
            val gradient = Vector.fromBreezeVector[_3D](image(samplePt))
            gradient dot unitNormal
          case _ => throw new IllegalStateException(s"The feature extractor cannot handle preprocessed images of type ${image.valueType}")
        }
      } else {
        // fail-fast: immediately return, since the entire feature is "useless"
        return None
      }
    }

    val sum = samples.map(math.abs).sum
    val features = if (sum == 0 || image.valueType == Intensity) samples else samples.map(d => d / sum)
    Some(DenseVector(features.toArray))
  }

<<<<<<< HEAD
  override def featurePoints(mesh: TriangleMesh, profilePointId: Int, centerPoint: Point[_3D]): Option[immutable.IndexedSeq[Point[_3D]]] = {
=======
  override def featurePoints(mesh: TriangleMesh, profilePointId: PointId, centerPoint: Point[_3D]): Option[immutable.IndexedSeq[Point[_3D]]] = {
>>>>>>> 0b1d4e64
    val normal: Vector[_3D] = mesh.normalAtPoint(mesh.point(profilePointId))
    val unitNormal = normal * (1.0 / normal.norm)
    require(math.abs(unitNormal.norm - 1.0) < 1e-5)

    val range = ((-1 * numberOfPoints / 2) to (numberOfPoints / 2)).to[immutable.IndexedSeq]
    Some(range map { i => centerPoint + unitNormal * i * spacing })
  }

}

object NormalDirectionFeatureExtractorIOHandler extends FeatureExtractorIOHandler {
  override def identifier: String = NormalDirectionFeatureExtractor.IOIdentifier

  private val NumberOfPoints = "numberOfPoints"
  private val Spacing = "spacing"

  override def load(meta: IOMetadata, h5File: HDF5File, h5Group: Group): Try[FeatureExtractor] = {
    val groupName = h5Group.getFullName
    for {
      numberOfPoints <- h5File.readInt(s"$groupName/$NumberOfPoints")
      spacing <- h5File.readFloat(s"$groupName/$Spacing")
    } yield NormalDirectionFeatureExtractor(numberOfPoints, spacing, meta)
  }

  override def save(t: FeatureExtractor, h5File: HDF5File, h5Group: Group): Try[Unit] = {
    t match {
      case fe: NormalDirectionFeatureExtractor =>
        val groupName = h5Group.getFullName
        for {
          _ <- h5File.writeInt(s"$groupName/$NumberOfPoints", fe.numberOfPoints)
          _ <- h5File.writeFloat(s"$groupName/$Spacing", fe.spacing)
        } yield ()
      case _ => Failure(new IllegalArgumentException("unsupported feature extractor class: " + t.getClass.getName))
    }
  }
}<|MERGE_RESOLUTION|>--- conflicted
+++ resolved
@@ -26,11 +26,7 @@
 import scala.collection.immutable
 import scala.util.{ Failure, Try }
 
-<<<<<<< HEAD
-trait FeatureExtractor extends Function4[PreprocessedImage, Point[_3D], TriangleMesh, Int, Option[DenseVector[Float]]] with HasIOMetadata {
-=======
 trait FeatureExtractor extends Function4[PreprocessedImage, Point[_3D], TriangleMesh, PointId, Option[DenseVector[Float]]] with HasIOMetadata {
->>>>>>> 0b1d4e64
 
   /**
    * Actually extracts features from an image.
@@ -44,11 +40,7 @@
    * @param profilePointId a point id on the mesh, corresponding to a profiled point id.
    * @return
    */
-<<<<<<< HEAD
-  def apply(image: PreprocessedImage, featurePoint: Point[_3D], mesh: TriangleMesh, profilePointId: Int): Option[DenseVector[Float]]
-=======
   def apply(image: PreprocessedImage, featurePoint: Point[_3D], mesh: TriangleMesh, profilePointId: PointId): Option[DenseVector[Float]]
->>>>>>> 0b1d4e64
 
   /**
    * Return the points at which feature components are extracted for a given mesh and point.
@@ -65,11 +57,7 @@
    * @param featurePoint the actual point in space where the features are to be extracted
    * @return a sequence of points, or [[None]] if there is no sensible correspondence between feature and points, as outlined above.
    */
-<<<<<<< HEAD
-  def featurePoints(mesh: TriangleMesh, profilePointId: Int, featurePoint: Point[_3D]): Option[immutable.IndexedSeq[Point[_3D]]]
-=======
   def featurePoints(mesh: TriangleMesh, profilePointId: PointId, featurePoint: Point[_3D]): Option[immutable.IndexedSeq[Point[_3D]]]
->>>>>>> 0b1d4e64
 }
 
 trait FeatureExtractorIOHandler extends IOHandler[FeatureExtractor]
@@ -85,11 +73,7 @@
 }
 
 case class NormalDirectionFeatureExtractor(numberOfPoints: Int, spacing: Float, override val ioMetadata: IOMetadata = NormalDirectionFeatureExtractor.IOMetadata_Default) extends FeatureExtractor {
-<<<<<<< HEAD
-  override def apply(image: PreprocessedImage, point: Point[_3D], mesh: TriangleMesh, profilePointId: Int): Option[DenseVector[Float]] = {
-=======
   override def apply(image: PreprocessedImage, point: Point[_3D], mesh: TriangleMesh, profilePointId: PointId): Option[DenseVector[Float]] = {
->>>>>>> 0b1d4e64
     val normal: Vector[_3D] = mesh.normalAtPoint(mesh.point(profilePointId))
     val unitNormal = normal * (1.0 / normal.norm)
 
@@ -115,11 +99,7 @@
     Some(DenseVector(features.toArray))
   }
 
-<<<<<<< HEAD
-  override def featurePoints(mesh: TriangleMesh, profilePointId: Int, centerPoint: Point[_3D]): Option[immutable.IndexedSeq[Point[_3D]]] = {
-=======
   override def featurePoints(mesh: TriangleMesh, profilePointId: PointId, centerPoint: Point[_3D]): Option[immutable.IndexedSeq[Point[_3D]]] = {
->>>>>>> 0b1d4e64
     val normal: Vector[_3D] = mesh.normalAtPoint(mesh.point(profilePointId))
     val unitNormal = normal * (1.0 / normal.norm)
     require(math.abs(unitNormal.norm - 1.0) < 1e-5)
