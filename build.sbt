import sbt.Resolver

val scalismoPlatform = {
  val env = System.getenv("SCALISMO_PLATFORM")
  if (env != null) env else "all"
}

Test / parallelExecution := false

lazy val root = (project in file("."))
  .settings(
    name := "scalismo",
    organization := "ch.unibas.cs.gravis",
    scalaVersion := "3.2.2",
    homepage := Some(url("https://scalismo.org")),
    licenses += ("Apache-2.0", url("http://www.apache.org/licenses/LICENSE-2.0")),
    scmInfo := Some(
      ScmInfo(url("https://github.com/unibas-gravis/scalismo"), "git@github.com:unibas-gravis/scalismo.git")
    ),
    developers := List(
      Developer("marcelluethi", "marcelluethi", "marcel.luethi@unibas.ch", url("https://github.com/marcelluethi"))
    ),
    publishMavenStyle := true,
    publishTo := Some(
      if (isSnapshot.value)
        Opts.resolver.sonatypeSnapshots
      else
        Opts.resolver.sonatypeStaging
    ),
    crossScalaVersions := Seq("2.13.6", "3.1.0"),
    resolvers ++= Seq(
      Resolver.jcenterRepo,
      Resolver.sonatypeRepo("releases"),
      Resolver.sonatypeRepo("snapshots")
    ),
    scalacOptions ++= {
      Seq(
        "-encoding",
        "UTF-8",
        "-feature",
        "-language:implicitConversions"
        // disabled during the migration
        // "-Xfatal-warnings"
      ) ++
        (CrossVersion.partialVersion(scalaVersion.value) match {
          case Some((3, _)) =>
            Seq(
              "-unchecked",
              "-source:3.0-migration"
            )
          case _ =>
            Seq(
              "-deprecation",
              "-Wunused:imports,privates,locals",
              "-Wvalue-discard"
            )
        })
    },
    javacOptions ++= Seq("-source", "1.8", "-target", "1.8"),
    libraryDependencies ++= Seq(
<<<<<<< HEAD
      "org.scalactic" %% "scalactic" % "3.2.10",
      "org.scalatest" %% "scalatest" % "3.2.10" % "test",
      ("org.scalanlp" %% "breeze" % "2.0.1-RC2"),
      ("org.scalanlp" %% "breeze-natives" % "2.0.1-RC2"),
=======
      "org.scalactic" %% "scalactic" % "3.2.15",
      "org.scalatest" %% "scalatest" % "3.2.15" % "test",
      ("org.scalanlp" %% "breeze" % "2.1.0"),
      ("org.scalanlp" %% "breeze-natives" % "2.1.0"),
>>>>>>> 30731655
      "ch.unibas.cs.gravis" % "scalismo-niftijiojar" % "0.1.0",
      "com.lihaoyi" %% "upickle" % "2.0.0",
      "ch.unibas.cs.gravis" % "hdf5javanatives" % "0.1.0",
      "ch.unibas.cs.gravis" % "vtkjavanativesall" % "0.1.1",
      "io.jhdf" % "jhdf" % "0.6.9",
      "org.slf4j" % "slf4j-nop" % "1.6.0" // this silences slf4j complaints in registration classes
    ),
    libraryDependencies ++= (scalaBinaryVersion.value match {
      case "3" =>
        Seq(
          "org.scala-lang.modules" %% "scala-parallel-collections" % "1.0.3"
        )
      case "2.13" =>
        Seq(
          "org.scala-lang.modules" %% "scala-parallel-collections" % "0.2.0"
        )
      case _ => { println(scalaBinaryVersion.value); Seq() }
    })
  )
  .enablePlugins(GitVersioning)
  .settings(
    git.baseVersion := "develop",
    git.useGitDescribe := false,
    useJGit
  )
  .enablePlugins(GitBranchPrompt)
  .enablePlugins(BuildInfoPlugin)
  .settings(
    buildInfoKeys := Seq[BuildInfoKey](name, version, scalaVersion),
    buildInfoPackage := "scalismo"
  )
  .enablePlugins(GhpagesPlugin)
  .settings(
    git.remoteRepo := "git@github.com:unibas-gravis/scalismo.git"
  )
  .enablePlugins(SiteScaladocPlugin)<|MERGE_RESOLUTION|>--- conflicted
+++ resolved
@@ -58,17 +58,10 @@
     },
     javacOptions ++= Seq("-source", "1.8", "-target", "1.8"),
     libraryDependencies ++= Seq(
-<<<<<<< HEAD
-      "org.scalactic" %% "scalactic" % "3.2.10",
-      "org.scalatest" %% "scalatest" % "3.2.10" % "test",
-      ("org.scalanlp" %% "breeze" % "2.0.1-RC2"),
-      ("org.scalanlp" %% "breeze-natives" % "2.0.1-RC2"),
-=======
       "org.scalactic" %% "scalactic" % "3.2.15",
       "org.scalatest" %% "scalatest" % "3.2.15" % "test",
       ("org.scalanlp" %% "breeze" % "2.1.0"),
       ("org.scalanlp" %% "breeze-natives" % "2.1.0"),
->>>>>>> 30731655
       "ch.unibas.cs.gravis" % "scalismo-niftijiojar" % "0.1.0",
       "com.lihaoyi" %% "upickle" % "2.0.0",
       "ch.unibas.cs.gravis" % "hdf5javanatives" % "0.1.0",
