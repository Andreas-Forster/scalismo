import sbt._
import Keys._
import com.typesafe.sbteclipse.plugin.EclipsePlugin._
import com.typesafe.sbt.SbtSite.site
import com.typesafe.sbt.SbtGhPages._
import com.typesafe.sbt.SbtGit.git

import com.banno.license.Plugin.LicenseKeys._
import com.banno.license.Licenses._
import sbtbuildinfo.Plugin._


object BuildSettings {
  val buildOrganization = "ch.unibas.cs.gravis"
<<<<<<< HEAD
  val buildVersion = "0.14.0"
  val buildScalaVersion = "2.11.7"
=======
  val buildVersion = "0.13.0"
  val buildScalaVersion = "2.10.5"
>>>>>>> ceefda93
  val publishURL = Resolver.file("file", new File("/export/contrib/statismo/repo/public"))

  val buildSettings = Defaults.defaultSettings ++ Seq(
    organization := buildOrganization,
    version := buildVersion,
    scalaVersion := buildScalaVersion,
    crossScalaVersions := Seq("2.10.5", "2.11.7"),
    javacOptions ++= Seq("-source", "1.6", "-target", "1.6"),
    scalacOptions ++= Seq("-encoding", "UTF-8", "-Xlint", "-deprecation", "-unchecked", "-feature", "-target:jvm-1.6"),
    shellPrompt := ShellPrompt.buildShellPrompt)

  // nativelibs implementation to use (e.g., "linux64"). If not explicitly set, use "all"
  // which contains all supported platforms.
  val scalismoPlatform = {
    val env = System.getenv("SCALISMO_PLATFORM")
    if (env != null) env else "all"
  }
}

// Shell prompt which shows the current project,
// git branch and build version
object ShellPrompt {
  val buildShellPrompt = {
    (state: State) =>
      {
        val currProject = Project.extract(state).currentProject.id
        "%s:%s:%s> ".format(
          currProject, currBranch, BuildSettings.buildVersion)
      }
  }
  def currBranch = (
    ("git status -sb" lines_! devnull headOption)
    getOrElse "-" stripPrefix "## ")

  object devnull extends ProcessLogger {
    def info(s: => String) {}
    def error(s: => String) {}
    def buffer[T](f: => T): T = f
  }
}

object Resolvers {
  private val sonatypeSnapshots = "Sonatype SNAPSHOTs" at "https://oss.sonatype.org/content/repositories/snapshots/"
  private val sonatypeRelease = "Sonatype Releases" at "https://oss.sonatype.org/content/repositories/releases/"
  private val scalismoPublic = "scalismo" at "http://shapemodelling.cs.unibas.ch/repository/public"

  val stkResolvers = Seq(scalismoPublic, sonatypeSnapshots, sonatypeRelease)
}

object Dependencies {
  import BuildSettings.scalismoPlatform
  val scalatest = "org.scalatest" %% "scalatest" % "2.2+" % "test"
  val breezeMath = "org.scalanlp" %% "breeze" % "0.12"
  val breezeNative = "org.scalanlp" %% "breeze-natives" % "0.12"
  val sprayJson = "io.spray" %% "spray-json" % "1.2.6"
  val scalismoNativeStub = "ch.unibas.cs.gravis" % "scalismo-native-stub" % "3.0.+"
  val scalismoNativeImpl = "ch.unibas.cs.gravis" % s"scalismo-native-$scalismoPlatform" % "3.0.+" % "test"
  val slf4jNop = "org.slf4j" % "slf4j-nop" % "1.6.0" // this silences slf4j complaints in registration classes
}

object STKBuild extends Build {

  import Resolvers._
  import Dependencies._
  import BuildSettings._

  lazy val lic = com.banno.license.Plugin.licenseSettings ++ Seq(license := apache2("Copyright 2015 University of Basel, Graphics and Vision Research Group"), removeExistingHeaderBlock := false)

  lazy val scalismo = Project(
    "scalismo",
    file("."),
    settings = buildSettings ++ Seq(
      libraryDependencies ++= commonDeps,
      resolvers ++= stkResolvers,
      parallelExecution in Test := false,
      publishTo := Some(publishURL),
      EclipseKeys.withSource := true)
      ++ site.settings
      ++ site.includeScaladoc()
      ++ ghpages.settings ++
      Seq(
        git.remoteRepo := "git@github.com:unibas-gravis/scalismo.git"
      )++
      buildInfoSettings ++
      Seq(
      sourceGenerators in Compile <+= buildInfo,
      buildInfoKeys := Seq[BuildInfoKey](name, version, scalaVersion),
      buildInfoPackage := "scalismo"
      )
)
  // Sub-project specific dependencies
  val commonDeps = Seq(
    scalatest,
    breezeMath,
    breezeNative,
    scalismoNativeStub,
    scalismoNativeImpl,
    sprayJson,
    slf4jNop
  )
}<|MERGE_RESOLUTION|>--- conflicted
+++ resolved
@@ -12,13 +12,9 @@
 
 object BuildSettings {
   val buildOrganization = "ch.unibas.cs.gravis"
-<<<<<<< HEAD
   val buildVersion = "0.14.0"
   val buildScalaVersion = "2.11.7"
-=======
-  val buildVersion = "0.13.0"
-  val buildScalaVersion = "2.10.5"
->>>>>>> ceefda93
+
   val publishURL = Resolver.file("file", new File("/export/contrib/statismo/repo/public"))
 
   val buildSettings = Defaults.defaultSettings ++ Seq(
