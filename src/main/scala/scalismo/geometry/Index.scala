--- conflicted
+++ resolved
@@ -19,15 +19,9 @@
 import scala.reflect.ClassTag
 
 class Index[D <: Dim: NDSpace] private (val data: Array[Int]) extends Coordinate[D, Int] with CoordinateOps[D, Int, Index[D]] {
-<<<<<<< HEAD
-  val classTagScalar: ClassTag[Int] = implicitly[ClassTag[Int]]
-
-  override def createRepr(data: Array[Int]): Index[D] = new Index[D](data)
-=======
 
   override val classTagScalar: ClassTag[Int] = implicitly[ClassTag[Int]]
   override def createConcreteRepresentation(data: Array[Int]): Index[D] = new Index[D](data)
->>>>>>> 7692e74c
 
   override def canEqual(other: Any): Boolean = other.isInstanceOf[Index[D]]
 
