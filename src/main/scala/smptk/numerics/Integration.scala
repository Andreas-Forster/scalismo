package smptk.numerics

import scala.language.higherKinds
import smptk.image._
import breeze.linalg.DenseVector
import smptk.image.Image._
import smptk.image.DiscreteImageDomain
import smptk.common.BoxedRegion
import smptk.common.BoxedRegion1D
import smptk.common.BoxedRegion2D
import smptk.image.Geometry.CoordVector1D
import smptk.image.Geometry.CoordVector2D
import smptk.image.Geometry.CoordVector3D

trait Sampler[CV[A] <: CoordVector[A]] {  
  def sample(boxedRegion: BoxedRegion[CV], numberOfPoints: Int): IndexedSeq[CV[Double]]
}

trait UniformSampler[CV[A] <: CoordVector[A]] extends Sampler[CV]
trait RandomSampler[CV[A] <: CoordVector[A]] extends Sampler[CV]

case class UniformSampler1D extends UniformSampler[CoordVector1D] {
  def sample(boxedRegion: BoxedRegion[CoordVector1D], numberOfPoints: Int = 300) = {
    val step = (boxedRegion.extent(0) - boxedRegion.origin(0)) / numberOfPoints.toDouble
    for (i <- 0 until numberOfPoints) yield CoordVector1D[Double](boxedRegion.origin(0) + i * step)
  }

}

case class UniformSampler2D extends UniformSampler[CoordVector2D] {
  def sample(region: BoxedRegion[CoordVector2D], numberOfPoints: Int = 300) = {
    val nbPerDim = math.sqrt(numberOfPoints).floor.toInt
    val step0 = (region.extent(0) - region.origin(0)) / nbPerDim
    val step1 = (region.extent(1) - region.origin(1)) / nbPerDim
    for (i <- 0 until nbPerDim; j <- 0 until nbPerDim) yield CoordVector2D[Double](region.origin(0) + i * step0, region.origin(1) + j * step1)
  }
}

case class UniformSampler3D extends UniformSampler[CoordVector3D] {
  def sample(region: BoxedRegion[CoordVector3D], numberOfPoints: Int = 300) = {
    val nbPerDim = math.cbrt(numberOfPoints).floor.toInt
    val step0 = (region.extent(0) - region.origin(0)) / nbPerDim
    val step1 = (region.extent(1) - region.origin(1)) / nbPerDim
    val step2 = (region.extent(2) - region.origin(2)) / nbPerDim
    
    for (i <- 0 until nbPerDim; j <- 0 until nbPerDim; k <- 0 until nbPerDim) 
      yield CoordVector3D[Double](region.origin(0) + i * step0, region.origin(1) + j * step1, region.origin(2) + k * step2)
  }
}



case class UniformDistributionRandomSampler1D extends RandomSampler[CoordVector1D] {
  def sample(region: BoxedRegion[CoordVector1D], numberOfPoints: Int = 300) = {
    val distr = breeze.stats.distributions.Uniform(region.origin(0), region.extent(0))
    (0 until numberOfPoints).map(i => CoordVector1D(distr.draw))
  }
}

case class UniformDistributionRandomSampler2D extends RandomSampler[CoordVector2D] {
  def sample(region: BoxedRegion[CoordVector2D], numberOfPoints: Int = 300) = {
    val distrDim1 = breeze.stats.distributions.Uniform(region.origin(0), region.extent(0))
    val distrDim2 = breeze.stats.distributions.Uniform(region.origin(1), region.extent(1))

    (0 until numberOfPoints).map(i => CoordVector2D(distrDim1.draw, distrDim2.draw))
  }
}

case class UniformDistributionRandomSampler3D extends RandomSampler[CoordVector3D] {
  def sample(region: BoxedRegion[CoordVector3D], numberOfPoints: Int = 300) = {
    val distrDim1 = breeze.stats.distributions.Uniform(region.origin(0), region.extent(0))
    val distrDim2 = breeze.stats.distributions.Uniform(region.origin(1), region.extent(1))
    val distrDim3 = breeze.stats.distributions.Uniform(region.origin(2), region.extent(2))
    
    (0 until numberOfPoints).map(i => CoordVector3D(distrDim1.draw, distrDim2.draw, distrDim3.draw))
  }
}


case class SampleOnceSampler[CV[A] <: CoordVector[A]](sampler: Sampler[CV]) extends Sampler[CV] {
 
  var points : IndexedSeq[CV[Double]] = IndexedSeq()
  def sample(boxedRegion: BoxedRegion[CV], numberOfPoints: Int): IndexedSeq[CV[Double]] = { 
    if(points.size != numberOfPoints) points 
    else {
      points = sampler.sample(boxedRegion, numberOfPoints)
      points
    }
  }
    
  def sampledPoints = points
}

case class IntegratorConfiguration[CV[A] <: CoordVector[A]](sampler: Sampler[CV], numberOfPoints : Int)

case class Integrator[CV[A] <: CoordVector[A]](configuration: IntegratorConfiguration[CV]) {

  def sampler = configuration.sampler

  def integrateScalar(img: ContinuousScalarImage[CV], integrationRegion: BoxedRegion[CV]): Double = {
    integrateScalar(img.liftPixelValue, integrationRegion)
  }

  def integrateScalar(f: Function1[CV[Double], Option[Double]], integrationRegion: BoxedRegion[CV]): Double = {
<<<<<<< HEAD
    val sampleValues: IndexedSeq[Option[Double]] = configuration.sampler.sample(integrationRegion, configuration.numberOfPoints).map(f)
=======
    val sampleValues = configuration.sampler.sample(integrationRegion, configuration.numberOfPoints).par.map(f)
>>>>>>> f01279cf

    val sum = sampleValues.map(_.getOrElse(0.)).sum
    val ndVolume = integrationRegion.volume

    sum * ndVolume / (configuration.numberOfPoints - 1).toDouble
  }

  def integrateVector(img: ContinuousVectorImage[CV], integrationRegion: BoxedRegion[CV]): DenseVector[Double] = {

<<<<<<< HEAD
    val sampleValues: IndexedSeq[Option[DenseVector[Double]]] = configuration.sampler.sample(integrationRegion, configuration.numberOfPoints).map(img.liftPixelValue)
    var ndVolume = 1.;
    for (d <- 0 until integrationRegion.dimensionality) {
      ndVolume = (integrationRegion.extent(d) - integrationRegion.origin(d)) * ndVolume
    }
=======
    val sampleValues = configuration.sampler.sample(integrationRegion, configuration.numberOfPoints).par.map(img.liftPixelValue)
    val ndVolume = integrationRegion.volume;
>>>>>>> f01279cf

    val zeroVector = DenseVector.zeros[Double](img.pixelDimensionality)
    val sum: DenseVector[Double] = sampleValues.map(_.getOrElse(zeroVector)).foldLeft(zeroVector)((a, b) => { a + b })
    sum * ndVolume / (configuration.numberOfPoints - 1).toDouble

  }
}

<|MERGE_RESOLUTION|>--- conflicted
+++ resolved
@@ -32,6 +32,7 @@
     val nbPerDim = math.sqrt(numberOfPoints).floor.toInt
     val step0 = (region.extent(0) - region.origin(0)) / nbPerDim
     val step1 = (region.extent(1) - region.origin(1)) / nbPerDim
+    
     for (i <- 0 until nbPerDim; j <- 0 until nbPerDim) yield CoordVector2D[Double](region.origin(0) + i * step0, region.origin(1) + j * step1)
   }
 }
@@ -61,7 +62,7 @@
   def sample(region: BoxedRegion[CoordVector2D], numberOfPoints: Int = 300) = {
     val distrDim1 = breeze.stats.distributions.Uniform(region.origin(0), region.extent(0))
     val distrDim2 = breeze.stats.distributions.Uniform(region.origin(1), region.extent(1))
-
+ 
     (0 until numberOfPoints).map(i => CoordVector2D(distrDim1.draw, distrDim2.draw))
   }
 }
@@ -81,7 +82,10 @@
  
   var points : IndexedSeq[CV[Double]] = IndexedSeq()
   def sample(boxedRegion: BoxedRegion[CV], numberOfPoints: Int): IndexedSeq[CV[Double]] = { 
-    if(points.size != numberOfPoints) points 
+    
+    if(points.size == numberOfPoints) {
+      points 
+    }
     else {
       points = sampler.sample(boxedRegion, numberOfPoints)
       points
@@ -102,12 +106,9 @@
   }
 
   def integrateScalar(f: Function1[CV[Double], Option[Double]], integrationRegion: BoxedRegion[CV]): Double = {
-<<<<<<< HEAD
-    val sampleValues: IndexedSeq[Option[Double]] = configuration.sampler.sample(integrationRegion, configuration.numberOfPoints).map(f)
-=======
+
     val sampleValues = configuration.sampler.sample(integrationRegion, configuration.numberOfPoints).par.map(f)
->>>>>>> f01279cf
-
+  
     val sum = sampleValues.map(_.getOrElse(0.)).sum
     val ndVolume = integrationRegion.volume
 
@@ -116,16 +117,10 @@
 
   def integrateVector(img: ContinuousVectorImage[CV], integrationRegion: BoxedRegion[CV]): DenseVector[Double] = {
 
-<<<<<<< HEAD
-    val sampleValues: IndexedSeq[Option[DenseVector[Double]]] = configuration.sampler.sample(integrationRegion, configuration.numberOfPoints).map(img.liftPixelValue)
-    var ndVolume = 1.;
-    for (d <- 0 until integrationRegion.dimensionality) {
-      ndVolume = (integrationRegion.extent(d) - integrationRegion.origin(d)) * ndVolume
-    }
-=======
+
     val sampleValues = configuration.sampler.sample(integrationRegion, configuration.numberOfPoints).par.map(img.liftPixelValue)
     val ndVolume = integrationRegion.volume;
->>>>>>> f01279cf
+
 
     val zeroVector = DenseVector.zeros[Double](img.pixelDimensionality)
     val sum: DenseVector[Double] = sampleValues.map(_.getOrElse(zeroVector)).foldLeft(zeroVector)((a, b) => { a + b })
