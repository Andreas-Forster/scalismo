
package smptk.registration

import scala.language.higherKinds
import TransformationSpace.ParameterVector
import breeze.linalg.DenseVector
import breeze.linalg.DenseMatrix
import smptk.numerics.Integration._
import smptk.image.ContinuousScalarImage
import smptk.image.ContinuousVectorImage
import smptk.numerics.GradientDescentOptimizer
import smptk.numerics.LBFGSOptimizer
import smptk.numerics.CostFunction
import smptk.image.CoordVector
import smptk.image.DiscreteDomain
import smptk.image.DiscreteImageDomain
import smptk.image.ContinuousImageDomain
import smptk.image.ContinuousImageDomain
import smptk.image.ContinuousScalarImage1D
import smptk.image.Geometry._
import smptk.image.DiscreteImageDomain1D
import smptk.image.ContinuousScalarImage2D
import smptk.image.DiscreteImageDomain2D

object Registration {

  case class RegistrationResult[CV[A] <: CoordVector[A]](transform: Transformation[CV], parameters: ParameterVector) {}

  def registrationND[CV[A] <: CoordVector[A]](
    fixedImage: ContinuousScalarImage[CV],
    movingImage: ContinuousScalarImage[CV],
    transformationSpace: TransformationSpace[CV],
    metric: ImageMetric[CV],
    regWeight: Double,
    initialParameters: ParameterVector): (DiscreteImageDomain[CV] => RegistrationResult[CV]) =
    {
      fixedImageRegion =>
        {
          val regularizer = RKHSNormRegularizer

          val costFunction = new CostFunction {

            def apply(params: ParameterVector): (Double, DenseVector[Double]) = {

              // compute the value of the cost function
              val transformation = transformationSpace(params)
              val warpedImage = movingImage.warp(transformation, fixedImage.isDefinedAt)
              val value = metric(warpedImage, fixedImage)(fixedImageRegion) + regWeight * regularizer(params)

              // compute the derivative of the cost function

              val dMetricDalpha = metric.takeDerivativeWRTToMovingImage(warpedImage, fixedImage)

              val dTransformSpaceDAlpha = transformationSpace.takeDerivativeWRTParameters(params)
              //TODO add reg val dRegularizationParam : DenseVector[Float] = regularization.differentiate              

              val parametricTransformGradientImage = new ContinuousVectorImage[CV] {
                val pixelDimensionality = params.size
<<<<<<< HEAD
                def isDefinedAt(x : CV[Double]) = warpedImage.isDefinedAt(x) && dMetricDalpha.isDefinedAt(x) 
                def f(x: CV[Double]) =  dTransformSpaceDAlpha(x) * movingImage.df(transformation(x))* dMetricDalpha(x)  
=======
                def isDefinedAt(x: CV[Float]) = warpedImage.isDefinedAt(x) && dMetricDalpha.isDefinedAt(x)
                def f(x: CV[Float]) = dTransformSpaceDAlpha(x).t * movingImage.df(transformation(x)) * dMetricDalpha(x)
>>>>>>> df7f97e0
              }

<<<<<<< HEAD
              val gradient: DenseVector[Double] = integrate(parametricTransformGradientImage, fixedImageRegion)
              val dR  = regularizer.takeDerivative(params)
=======
              val gradient: DenseVector[Float] = integrate(parametricTransformGradientImage, fixedImageRegion)
              val dR = regularizer.takeDerivative(params)
>>>>>>> df7f97e0

              (value, gradient + dR * regWeight)
            }
          }

          val optimizer = LBFGSOptimizer(100)
          //val optimizer = GradientDescentOptimizer(100)

          val optimalParameters = optimizer(initialParameters, costFunction)
          RegistrationResult(transformationSpace(optimalParameters), optimalParameters)

        }
    }

  def registration1D(
    fixedImage: ContinuousScalarImage1D,
    movingImage: ContinuousScalarImage1D,
    transformationSpace: TransformationSpace[CoordVector1D],
    metric: ImageMetric1D,
    regWeight: Float,
    initialParameters: ParameterVector): (DiscreteImageDomain1D => RegistrationResult[CoordVector1D]) =
    {
      registrationND(fixedImage, movingImage, transformationSpace, metric, regWeight, initialParameters)
    }
  
  def registration2D(
    fixedImage: ContinuousScalarImage2D,
    movingImage: ContinuousScalarImage2D,
    transformationSpace: TransformationSpace[CoordVector2D],
    metric: ImageMetric2D,
    regWeight: Float,
    initialParameters: ParameterVector): (DiscreteImageDomain2D => RegistrationResult[CoordVector2D]) =
    {
      registrationND(fixedImage, movingImage, transformationSpace, metric, regWeight, initialParameters)
    }
}<|MERGE_RESOLUTION|>--- conflicted
+++ resolved
@@ -56,22 +56,12 @@
 
               val parametricTransformGradientImage = new ContinuousVectorImage[CV] {
                 val pixelDimensionality = params.size
-<<<<<<< HEAD
                 def isDefinedAt(x : CV[Double]) = warpedImage.isDefinedAt(x) && dMetricDalpha.isDefinedAt(x) 
-                def f(x: CV[Double]) =  dTransformSpaceDAlpha(x) * movingImage.df(transformation(x))* dMetricDalpha(x)  
-=======
-                def isDefinedAt(x: CV[Float]) = warpedImage.isDefinedAt(x) && dMetricDalpha.isDefinedAt(x)
-                def f(x: CV[Float]) = dTransformSpaceDAlpha(x).t * movingImage.df(transformation(x)) * dMetricDalpha(x)
->>>>>>> df7f97e0
+                def f(x: CV[Double]) =  dTransformSpaceDAlpha(x).t * movingImage.df(transformation(x))* dMetricDalpha(x)  
               }
 
-<<<<<<< HEAD
               val gradient: DenseVector[Double] = integrate(parametricTransformGradientImage, fixedImageRegion)
               val dR  = regularizer.takeDerivative(params)
-=======
-              val gradient: DenseVector[Float] = integrate(parametricTransformGradientImage, fixedImageRegion)
-              val dR = regularizer.takeDerivative(params)
->>>>>>> df7f97e0
 
               (value, gradient + dR * regWeight)
             }
